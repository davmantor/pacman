--- conflicted
+++ resolved
@@ -35,13 +35,8 @@
 import sys
 import traceback
 
-<<<<<<< HEAD
-import pacai.util.mazeGenerator
-=======
->>>>>>> 22cea584
 from pacai.agents import keyboard
 from pacai.bin.arguments import getParser
-from pacai.core import layout
 from pacai.core.actions import Actions
 from pacai.core.distance import manhattan
 from pacai.core.game import Game
@@ -648,19 +643,11 @@
         if (options.layout != 'RANDOM'):
             layoutSeed = int(options.layout[6:])
 
-<<<<<<< HEAD
-        args['layout'] = Layout(randomLayout(seed).split('\n'))
+        args['layout'] = Layout(generateMaze(layoutSeed).split('\n'))
     elif options.layout.lower().find('capture') == -1:
         raise ValueError('You must use a capture layout with capture.py.')
     else:
         args['layout'] = getLayout(options.layout)
-=======
-        args['layout'] = layout.Layout(generateMaze(layoutSeed).split('\n'))
-    elif options.layout.lower().find('capture') == -1:
-        raise ValueError('You must use a capture layout with capture.py.')
-    else:
-        args['layout'] = layout.getLayout(options.layout)
->>>>>>> 22cea584
 
     if (args['layout'] is None):
         raise ValueError('The layout ' + options.layout + ' cannot be found.')
